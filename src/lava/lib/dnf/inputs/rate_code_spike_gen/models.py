--- conflicted
+++ resolved
@@ -178,29 +178,4 @@
         # Update last spike times
         self.last_spiked[spikes] = self.ts_last_changed
 
-        return spikes
-<<<<<<< HEAD
-=======
-
-    def run_spk(self) -> None:
-        # Receive pattern from PyInPort
-        pattern = self.a_in.recv()
-
-        # If the received pattern is not the null_pattern ...
-        if not np.isnan(pattern).any():
-            # Save the current time step
-            self.ts_last_changed = self.time_step
-            # Reset last spike times
-            self.last_spiked = np.full_like(self.last_spiked, -np.inf)
-
-            # Update inter spike distances based on new pattern
-            self.inter_spike_distances = self._compute_distances(pattern)
-            # Compute first spike time for each "neuron"
-            self.first_spike_times = self._compute_first_spike_times(
-                self.inter_spike_distances)
-
-        # Generate spike at every time step ...
-        self.spikes = self._generate_spikes(time_step=self.time_step)
-        # ... and send them through the PyOutPort
-        self.s_out.send(self.spikes)
->>>>>>> 7b708985
+        return spikes