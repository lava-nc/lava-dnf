# Copyright (C) 2021 Intel Corporation
# SPDX-License-Identifier: BSD-3-Clause
# See: https://spdx.org/licenses/

import unittest
import numpy as np

from lava.magma.core.run_conditions import RunSteps
from lava.magma.core.run_configs import Loihi1SimCfg

from lava.lib.dnf.inputs.gauss_pattern.process import GaussPattern


class TestGaussPattern(unittest.TestCase):
    def test_init(self) -> None:
        """Tests whether a GaussPattern process can be initiated."""
        gauss_pattern = GaussPattern(shape=(30, 30),
                                     amplitude=200.,
                                     mean=[15., 15.],
                                     stddev=[5., 5.])

        np.testing.assert_array_equal(gauss_pattern.shape,
                                      np.array((30, 30)))
        np.testing.assert_array_equal(gauss_pattern.amplitude,
                                      np.array([200.]))
        np.testing.assert_array_equal(gauss_pattern.mean,
                                      np.array([15., 15.]))
        np.testing.assert_array_equal(gauss_pattern.stddev,
                                      np.array([5., 5.]))
        np.testing.assert_array_equal(gauss_pattern.null_pattern.get(),
                                      np.full((30, 30), np.nan))
        np.testing.assert_array_equal(gauss_pattern.pattern.get(),
                                      np.zeros((30, 30)))
        np.testing.assert_array_equal(gauss_pattern.changed.get(),
                                      np.array([True]))

    def test_init_float_parameters(self) -> None:
        """Tests whether a GaussPattern process can be initiated with float
        mean and stddev."""
        gauss_pattern = GaussPattern(shape=(30, 30),
                                     amplitude=200.,
                                     mean=15.,
                                     stddev=5.)

        np.testing.assert_array_equal(gauss_pattern.shape,
                                      np.array((30, 30)))
        np.testing.assert_array_equal(gauss_pattern.amplitude,
                                      np.array([200.]))
        np.testing.assert_array_equal(gauss_pattern.mean,
                                      np.array([15., 15.]))
        np.testing.assert_array_equal(gauss_pattern.stddev,
                                      np.array([5., 5.]))
        np.testing.assert_array_equal(gauss_pattern.null_pattern.get(),
                                      np.full((30, 30), np.nan))
        np.testing.assert_array_equal(gauss_pattern.pattern.get(),
                                      np.zeros((30, 30)))
        np.testing.assert_array_equal(gauss_pattern.changed.get(),
                                      np.array([True]))

    def test_init_validation(self) -> None:
        """Tests whether a GaussPattern process instantiation with mean or
        stddev length not matching shape dimensionality raises a ValueError."""
        with self.assertRaises(ValueError):
            GaussPattern(shape=(30, 30),
                         amplitude=200.,
                         mean=[15., 15., 15.],
                         stddev=5.)

        with self.assertRaises(ValueError):
            GaussPattern(shape=(30, 30),
                         amplitude=200.,
                         mean=15.,
                         stddev=[5., 5., 5.])

    def test_running(self) -> None:
        """Tests whether a GaussPattern process can be run."""
        num_steps = 10

        gauss_pattern = GaussPattern(shape=(30, 30),
                                     amplitude=200.,
                                     mean=[15., 15.],
                                     stddev=[5., 5.])

        try:
            gauss_pattern.run(condition=RunSteps(num_steps=num_steps),
                              run_cfg=Loihi1SimCfg())
        finally:
            gauss_pattern.stop()

<<<<<<< HEAD
=======
        self.assertEqual(gauss_pattern.runtime.num_steps, num_steps)

>>>>>>> 7b708985
    def test_set_parameters(self) -> None:
        """Tests whether setters for amplitude, mean and stddev actually
        set values for the corresponding Vars and whether the changed Var
        gets set to True."""
        gauss_pattern = GaussPattern(shape=(30, 30),
                                     amplitude=200.,
                                     mean=[15., 15.],
                                     stddev=[5., 5.])

        try:
            gauss_pattern.run(condition=RunSteps(num_steps=1),
                              run_cfg=Loihi1SimCfg())

            gauss_pattern.amplitude = 250.

            np.testing.assert_array_equal(gauss_pattern.amplitude,
                                          np.array([250.]))
            np.testing.assert_array_equal(gauss_pattern.changed.get(),
                                          np.array([True]))

            gauss_pattern.run(condition=RunSteps(num_steps=1),
                              run_cfg=Loihi1SimCfg())

            gauss_pattern.mean = 20.

            np.testing.assert_array_equal(gauss_pattern.mean,
                                          np.array([20., 20.]))
            np.testing.assert_array_equal(gauss_pattern.changed.get(),
                                          np.array([True]))

            gauss_pattern.run(condition=RunSteps(num_steps=1),
                              run_cfg=Loihi1SimCfg())

            gauss_pattern.mean = [22., 22.]

            np.testing.assert_array_equal(gauss_pattern.mean,
                                          np.array([22., 22.]))
            np.testing.assert_array_equal(gauss_pattern.changed.get(),
                                          np.array([True]))

            gauss_pattern.run(condition=RunSteps(num_steps=1),
                              run_cfg=Loihi1SimCfg())

            gauss_pattern.stddev = 10.

            np.testing.assert_array_equal(gauss_pattern.stddev,
                                          np.array([10., 10.]))
            np.testing.assert_array_equal(gauss_pattern.changed.get(),
                                          np.array([True]))

            gauss_pattern.run(condition=RunSteps(num_steps=1),
                              run_cfg=Loihi1SimCfg())

            gauss_pattern.stddev = [13., 13.]

            np.testing.assert_array_equal(gauss_pattern.stddev,
                                          np.array([13., 13.]))
            np.testing.assert_array_equal(gauss_pattern.changed.get(),
                                          np.array([True]))
        finally:
            gauss_pattern.stop()

    def test_set_parameters_validation(self) -> None:
        """Tests whether setters for mean and stddev raise a ValueError for
        lengths not matching shape dimensionality."""
        gauss_pattern = GaussPattern(shape=(30, 30),
                                     amplitude=200.,
                                     mean=[15., 15.],
                                     stddev=[5., 5.])

        try:
            gauss_pattern.run(condition=RunSteps(num_steps=1),
                              run_cfg=Loihi1SimCfg())

            with self.assertRaises(ValueError):
                gauss_pattern.mean = [10., 10., 10.]

            with self.assertRaises(ValueError):
                gauss_pattern.stddev = [10., 10., 10.]
        finally:
            gauss_pattern.stop()


if __name__ == '__main__':
    unittest.main()<|MERGE_RESOLUTION|>--- conflicted
+++ resolved
@@ -87,11 +87,8 @@
         finally:
             gauss_pattern.stop()
 
-<<<<<<< HEAD
-=======
         self.assertEqual(gauss_pattern.runtime.num_steps, num_steps)
 
->>>>>>> 7b708985
     def test_set_parameters(self) -> None:
         """Tests whether setters for amplitude, mean and stddev actually
         set values for the corresponding Vars and whether the changed Var
