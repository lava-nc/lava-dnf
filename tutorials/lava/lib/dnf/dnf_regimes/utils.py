--- conflicted
+++ resolved
@@ -55,8 +55,6 @@
     cax = plt.axes([0.85, 0.1, 0.035, 0.8])
     plt.colorbar(cax=cax, label="Spike rate")
 
-<<<<<<< HEAD
-    # plt.tight_layout()
     plt.show()
 
 
@@ -156,7 +154,4 @@
     html = display.HTML(html_string)
 
     display.display(html)
-    plt.close()
-=======
-    plt.show()
->>>>>>> f5c4bf73
+    plt.close()